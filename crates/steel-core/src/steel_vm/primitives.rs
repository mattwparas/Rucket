--- conflicted
+++ resolved
@@ -6,12 +6,8 @@
     vm::{get_test_mode, list_modules, set_test_mode, VmCore},
 };
 use crate::{
-<<<<<<< HEAD
-    gc::{shared::ShareableMut, Gc, GcMut},
-=======
     compiler::modules::steel_home,
-    gc::Gc,
->>>>>>> c057a362
+    gc::{shared::ShareableMut, GcMut},
     parser::{
         ast::TryFromSteelValVisitorForExprKind, interner::InternedString, span::Span,
         tryfrom_visitor::TryFromExprKindForSteelVal,
@@ -67,7 +63,7 @@
 };
 use fxhash::{FxHashMap, FxHashSet};
 use once_cell::sync::Lazy;
-use std::{cell::RefCell, cmp::Ordering};
+use std::cmp::Ordering;
 use steel_parser::{interner::interned_current_memory_usage, parser::SourceId};
 
 #[cfg(feature = "dylibs")]
@@ -765,8 +761,8 @@
         return false;
     };
 
-    let cell: &RefCell<_> = &*val;
-    as_underlying_type::<SteelErr>(cell.borrow().as_ref()).is_some()
+    // let cell: &RefCell<_> = &*val;
+    as_underlying_type::<SteelErr>(val.read().as_ref()).is_some()
 }
 
 #[steel_derive::function(name = "function?", constant = true)]
@@ -1217,9 +1213,9 @@
         stop!(TypeMismatch => "error-object-message: expected an error object");
     };
 
-    let custom_ref = custom.borrow();
-
-    let Some(error) = as_underlying_type::<SteelErr>(custom_ref.as_ref()) else {
+    let value = custom.read();
+
+    let Some(error) = as_underlying_type::<SteelErr>(value.as_ref()) else {
         stop!(TypeMismatch => "error-object-message: expected an error object");
     };
 
@@ -1640,7 +1636,8 @@
         .register_value("%iterator?", gen_pred!(BoxedIterator))
         .register_fn("env-var", get_environment_variable)
         .register_fn("maybe-get-env-var", maybe_get_environment_variable)
-        .register_fn("set-env-var!", |name, val| {
+        // TODO: Maybe just remove this, or provide a steel wrapper in place of this
+        .register_fn("set-env-var!", |name, val| unsafe {
             std::env::set_var::<String, String>(name, val)
         })
         .register_fn("arity?", arity)
