use super::{
    builtin::BuiltInModule,
    cache::WeakMemoizationTable,
    engine::Engine,
    register_fn::RegisterFn,
    vm::{get_test_mode, list_modules, set_test_mode, VmCore},
};
use crate::{
    gc::Gc,
    parser::{
        ast::TryFromSteelValVisitorForExprKind, interner::InternedString, span::Span,
        tryfrom_visitor::TryFromExprKindForSteelVal,
    },
    primitives::{
        bytevectors::bytevector_module,
        fs_module,
        hashmaps::{hashmap_module, HM_CONSTRUCT, HM_GET, HM_INSERT},
        hashsets::hashset_module,
        lists::{list_module, UnRecoverableResult},
        numbers, port_module,
        process::process_module,
        random::random_module,
        string_module,
        time::time_module,
        vectors::immutable_vectors_module,
        ControlOperations, IoFunctions, MetaOperations, NumOperations, StreamOperations,
        SymbolOperations, VectorOperations,
    },
    rerrs::ErrorKind,
    rvals::{
        as_underlying_type,
        cycles::{BreadthFirstSearchSteelValVisitor, SteelCycleCollector},
        FromSteelVal, FunctionSignature, MutFunctionSignature, SteelString, ITERATOR_FINISHED,
        NUMBER_EQUALITY_DEFINITION,
    },
    steel_vm::{
        builtin::{get_function_metadata, get_function_name, Arity},
        vm::threads::threading_module,
    },
    values::{
        closed::HeapRef,
        functions::{attach_contract_struct, get_contract, LambdaMetadataTable},
        lists::List,
        structs::{
            build_type_id_module, make_struct_type, struct_update_primitive, SteelResult,
            UserDefinedStruct,
        },
    },
};
use crate::{
    rvals::IntoSteelVal,
    values::structs::{build_option_structs, build_result_structs},
};
use crate::{
    rvals::{Result, SteelVal},
    SteelErr,
};
use fxhash::{FxHashMap, FxHashSet};
<<<<<<< HEAD
use num::{pow::Pow, BigInt, BigRational, Signed, ToPrimitive};
=======
use im_rc::HashMap;
>>>>>>> 649029e4
use once_cell::sync::Lazy;
use std::{cell::RefCell, cmp::Ordering};

macro_rules! ensure_tonicity_two {
    ($check_fn:expr) => {{
        |args: &[SteelVal]| -> Result<SteelVal> {

            if args.is_empty() {
                stop!(ArityMismatch => "expected at least one argument");
            }

            for window in args.windows(2) {
                if let &[left, right] = &window {
                    if !$check_fn(&left, &right) {
                        return Ok(SteelVal::BoolV(false))
                    }
                } else {
                    unreachable!()
                }

            }

            Ok(SteelVal::BoolV(true))

        }
    }};
}

macro_rules! gen_pred {
    ($variant:ident) => {{
        SteelVal::FuncV(|args: &[SteelVal]| -> Result<SteelVal> {
            Ok(if let Some(SteelVal::$variant(..)) = args.first() {
                SteelVal::BoolV(true)
            } else {
                SteelVal::BoolV(false)
            })
        })
    }};

    ($variant1:ident, $variant2:ident) => {{
        SteelVal::FuncV(|args: &[SteelVal]| -> Result<SteelVal> {
            if let Some(first) = args.first() {
                match first {
                    SteelVal::$variant1(..) | SteelVal::$variant2(..) => {
                        return Ok(SteelVal::BoolV(true));
                    }
                    _ => {}
                }
            }
            Ok(SteelVal::BoolV(false))
        })
    }};

    // TODO replace this with something better
    ($variant1:ident, $variant2:ident, $variant3:ident, $variant4:ident, $variant5:ident, $variant6: ident, $variant7: ident) => {{
        SteelVal::FuncV(|args: &[SteelVal]| -> Result<SteelVal> {
            if let Some(first) = args.first() {
                match first {
                    SteelVal::$variant1(..)
                    | SteelVal::$variant2(..)
                    | SteelVal::$variant3(..)
                    | SteelVal::$variant4(..)
                    | SteelVal::$variant5(..)
                    | SteelVal::$variant6(..)
                    | SteelVal::$variant7(..) => {
                        return Ok(SteelVal::BoolV(true));
                    }
                    _ => {}
                }
            }
            Ok(SteelVal::BoolV(false))
        })
    }};

    ($variant1:ident, $variant2:ident, $variant3:ident, $variant4:ident, $variant5:ident, $variant6:ident) => {{
        SteelVal::FuncV(|args: &[SteelVal]| -> Result<SteelVal> {
            if let Some(first) = args.first() {
                match first {
                    SteelVal::$variant1(..)
                    | SteelVal::$variant2(..)
                    | SteelVal::$variant3(..)
                    | SteelVal::$variant4(..)
                    | SteelVal::$variant5(..)
                    | SteelVal::$variant6(..) => {
                        return Ok(SteelVal::BoolV(true));
                    }
                    _ => {}
                }
            }
            Ok(SteelVal::BoolV(false))
        })
    }};
}

const LIST: &str = "list";
const PRIM_LIST: &str = "#%prim.list";
const CAR: &str = "car";
const CDR: &str = "cdr";
const CONS: &str = "cons";
const FIRST: &str = "first";
const REST: &str = "rest";
const APPEND: &str = "append";
const PUSH_BACK: &str = "push-back";
const LENGTH: &str = "length";
const REVERSE: &str = "reverse";
// const LIST_TO_VECTOR: &str = "list->vector";
const LIST_TO_STRING: &str = "list->string";
const NULL_HUH: &str = "null?";
const INT_HUH: &str = "int?";
const INTEGER_HUH: &str = "integer?";
const FLOAT_HUH: &str = "float?";
const NUMBER_HUH: &str = "number?";
const SYMBOL_HUH: &str = "symbol?";
const VECTOR_HUH: &str = "vector?";
const STRING_HUH: &str = "string?";
const LIST_HUH: &str = "list?";
const BOOLEAN_HUH: &str = "boolean?";
const FUNCTION_HUH: &str = "function?";

// TODO: Add the equivalent with prim in front
pub const CONSTANTS: &[&str] = &[
    "+",
    "#%prim.+",
    "i+",
    "#%prim.i+",
    "f+",
    "#%prim.f+",
    "*",
    "#%prim.*",
    "/",
    "#%prim./",
    "-",
    "#%prim.-",
    CAR,
    "#%prim.car",
    CDR,
    "#%prim.cdr",
    FIRST,
    "#%prim.first",
    REST,
    "#%prim.rest",
    // RANGE,
    // "#%prim.range",
    NULL_HUH,
    "#%prim.null?",
    INT_HUH,
    "#%prim.int?",
    FLOAT_HUH,
    "#%prim.float?",
    NUMBER_HUH,
    "#%prim.number?",
    STRING_HUH,
    "#%prim.string?",
    SYMBOL_HUH,
    "#%prim.symbol?",
    VECTOR_HUH,
    "#%prim.vector?",
    LIST_HUH,
    "#%prim.list?",
    INTEGER_HUH,
    "#%prim.integer?",
    BOOLEAN_HUH,
    "#%prim.boolean?",
    FUNCTION_HUH,
    "#%prim.function?",
    "=",
    "#%prim.=",
    "equal?",
    "#%prim.equal?",
    ">",
    "#%prim.>",
    ">=",
    "#%prim.>=",
    "<",
    "#%prim.<",
    "<=",
    "#%prim.<=",
    "string-append",
    "#%prim.string-append",
    "string->list",
    "#%prim.string->list",
    "string-upcase",
    "#%prim.string-upcase",
    "string-lowercase",
    "#%prim.string-lowercase",
    "trim",
    "#%prim.trim",
    "trim-start",
    "#%prim.trim-start",
    "trim-end",
    "#%prim.trim-end",
    "split-whitespace",
    "#%prim.split-whitespace",
    "void",
    "#%prim.void",
    "list->string",
    "#%prim.list->string",
    "concat-symbols",
    "#%prim.concat-symbols",
    "string->int",
    "#%prim.string->int",
    "even?",
    "#%prim.even?",
    "odd",
    CONS,
    "#%prim.cons",
    APPEND,
    "#%prim.append",
    PUSH_BACK,
    LENGTH,
    "#%prim.length",
    REVERSE,
    "#%prim.reverse",
    LIST_TO_STRING,
    "#%prim.list->string",
    LIST,
    PRIM_LIST,
    "#%prim.not",
    "not",
];

thread_local! {
    pub static MAP_MODULE: BuiltInModule = hashmap_module();
    pub static SET_MODULE: BuiltInModule = hashset_module();
    pub static LIST_MODULE: BuiltInModule = list_module();
    pub static STRING_MODULE: BuiltInModule = string_module();
    pub static VECTOR_MODULE: BuiltInModule = vector_module();

    pub static IMMUTABLE_VECTOR_MODULE: BuiltInModule = immutable_vectors_module();

    pub static BYTEVECTOR_MODULE: BuiltInModule = bytevector_module();

    pub static STREAM_MODULE: BuiltInModule = stream_module();
    // pub static CONTRACT_MODULE: BuiltInModule = contract_module();
    pub static IDENTITY_MODULE: BuiltInModule = identity_module();
    pub static NUMBER_MODULE: BuiltInModule = number_module();
    pub static EQUALITY_MODULE: BuiltInModule = equality_module();
    pub static ORD_MODULE: BuiltInModule = ord_module();
    pub static TRANSDUCER_MODULE: BuiltInModule = transducer_module();
    pub static SYMBOL_MODULE: BuiltInModule = symbol_module();
    pub static IO_MODULE: BuiltInModule = io_module();
    pub static FS_MODULE: BuiltInModule = fs_module();
    pub static PORT_MODULE: BuiltInModule = port_module();
    pub static META_MODULE: BuiltInModule = meta_module();
    pub static JSON_MODULE: BuiltInModule = json_module();
    pub static CONSTANTS_MODULE: BuiltInModule = constants_module();
    pub static SYNTAX_MODULE: BuiltInModule = syntax_module();
    pub static SANDBOXED_META_MODULE: BuiltInModule = sandboxed_meta_module();
    pub static SANDBOXED_IO_MODULE: BuiltInModule = sandboxed_io_module();
    pub static PROCESS_MODULE: BuiltInModule = process_module();
    pub static RANDOM_MODULE: BuiltInModule = random_module();
    pub static RESULT_MODULE: BuiltInModule = build_result_structs();
    pub static TYPE_ID_MODULE: BuiltInModule = build_type_id_module();
    pub static OPTION_MODULE: BuiltInModule = build_option_structs();
    pub static PRELUDE_MODULE: BuiltInModule = prelude();

    pub(crate) static PRELUDE_INTERNED_STRINGS: FxHashSet<InternedString> = PRELUDE_MODULE.with(|x| x.names().into_iter().map(|x| x.into()).collect());


    pub static TIME_MODULE: BuiltInModule = time_module();
    pub static THREADING_MODULE: BuiltInModule = threading_module();

    pub static MUTABLE_VECTOR_MODULE: BuiltInModule = mutable_vector_module();
    pub static PRIVATE_READER_MODULE: BuiltInModule = reader_module();

}

pub fn prelude() -> BuiltInModule {
    BuiltInModule::new("steel/base")
        .with_module(MAP_MODULE.with(|x| x.clone()))
        .with_module(SET_MODULE.with(|x| x.clone()))
        .with_module(LIST_MODULE.with(|x| x.clone()))
        .with_module(STRING_MODULE.with(|x| x.clone()))
        .with_module(VECTOR_MODULE.with(|x| x.clone()))
        .with_module(STREAM_MODULE.with(|x| x.clone()))
        // .with_module(CONTRACT_MODULE.with(|x| x.clone()))
        .with_module(IDENTITY_MODULE.with(|x| x.clone()))
        .with_module(NUMBER_MODULE.with(|x| x.clone()))
        .with_module(EQUALITY_MODULE.with(|x| x.clone()))
        .with_module(ORD_MODULE.with(|x| x.clone()))
        .with_module(TRANSDUCER_MODULE.with(|x| x.clone()))
        .with_module(SYMBOL_MODULE.with(|x| x.clone()))
        .with_module(IO_MODULE.with(|x| x.clone()))
        .with_module(FS_MODULE.with(|x| x.clone()))
        .with_module(PORT_MODULE.with(|x| x.clone()))
        .with_module(META_MODULE.with(|x| x.clone()))
        .with_module(JSON_MODULE.with(|x| x.clone()))
        .with_module(CONSTANTS_MODULE.with(|x| x.clone()))
        .with_module(SYNTAX_MODULE.with(|x| x.clone()))
        .with_module(PROCESS_MODULE.with(|x| x.clone()))
        .with_module(RESULT_MODULE.with(|x| x.clone()))
        .with_module(OPTION_MODULE.with(|x| x.clone()))
        .with_module(TYPE_ID_MODULE.with(|x| x.clone()))
        .with_module(TIME_MODULE.with(|x| x.clone()))
        .with_module(THREADING_MODULE.with(|x| x.clone()))
        .with_module(BYTEVECTOR_MODULE.with(|x| x.clone()))
}

pub fn register_builtin_modules_without_io(engine: &mut Engine) {
    engine.register_fn("##__module-get", BuiltInModule::get);
    engine.register_fn("%module-get%", BuiltInModule::get);

    engine.register_fn("load-from-module!", BuiltInModule::get);

    engine.register_value("%proto-hash%", HM_CONSTRUCT);
    engine.register_value("%proto-hash-insert%", HM_INSERT);
    engine.register_value("%proto-hash-get%", HM_GET);
    engine.register_value("error!", ControlOperations::error());

    engine.register_value("error", ControlOperations::error());

    engine
        .register_module(MAP_MODULE.with(|x| x.clone()))
        .register_module(SET_MODULE.with(|x| x.clone()))
        .register_module(LIST_MODULE.with(|x| x.clone()))
        .register_module(STRING_MODULE.with(|x| x.clone()))
        .register_module(VECTOR_MODULE.with(|x| x.clone()))
        .register_module(STREAM_MODULE.with(|x| x.clone()))
        // .register_module(CONTRACT_MODULE.with(|x| x.clone()))
        .register_module(IDENTITY_MODULE.with(|x| x.clone()))
        .register_module(NUMBER_MODULE.with(|x| x.clone()))
        .register_module(EQUALITY_MODULE.with(|x| x.clone()))
        .register_module(ORD_MODULE.with(|x| x.clone()))
        .register_module(TRANSDUCER_MODULE.with(|x| x.clone()))
        .register_module(SYMBOL_MODULE.with(|x| x.clone()))
        .register_module(SANDBOXED_IO_MODULE.with(|x| x.clone()))
        // .register_module(FS_MODULE.with(|x| x.clone()))
        // .register_module(PORT_MODULE.with(|x| x.clone()))
        .register_module(SANDBOXED_META_MODULE.with(|x| x.clone()))
        .register_module(JSON_MODULE.with(|x| x.clone()))
        .register_module(CONSTANTS_MODULE.with(|x| x.clone()))
        .register_module(SYNTAX_MODULE.with(|x| x.clone()))
        .register_module(PRELUDE_MODULE.with(|x| x.clone()));
}

fn render_as_md(text: String) {
    #[cfg(feature = "markdown")]
    println!("{}", termimad::text(&text));

    #[cfg(not(feature = "markdown"))]
    println!("{}", text);
}

pub fn register_builtin_modules(engine: &mut Engine) {
    engine.register_value("std::env::args", SteelVal::ListV(List::new()));

    engine.register_fn("##__module-get", BuiltInModule::get);
    engine.register_fn("%module-get%", BuiltInModule::get);

    engine.register_fn("load-from-module!", BuiltInModule::get);

    // Registering values in modules
    engine.register_fn("#%module", BuiltInModule::new::<String>);
    engine.register_fn(
        "#%module-add",
        |module: &mut BuiltInModule, name: SteelString, value: SteelVal| {
            module.register_value(&name, value);
        },
    );

    engine.register_fn("%doc?", BuiltInModule::get_doc);
    // engine.register_fn("%module-docs", BuiltInModule::docs);
    engine.register_value("%list-modules!", SteelVal::BuiltIn(list_modules));
    engine.register_fn("%module/lookup-function", BuiltInModule::search);
    engine.register_fn("%string->render-markdown", render_as_md);
    engine.register_fn(
        "%module-bound-identifiers->list",
        BuiltInModule::bound_identifiers,
    );
    engine.register_value("%proto-hash%", HM_CONSTRUCT);
    engine.register_value("%proto-hash-insert%", HM_INSERT);
    engine.register_value("%proto-hash-get%", HM_GET);
    engine.register_value("error!", ControlOperations::error());

    engine.register_value("error", ControlOperations::error());

    engine.register_value(
        "%memo-table",
        WeakMemoizationTable::new().into_steelval().unwrap(),
    );
    engine.register_fn("%memo-table-ref", WeakMemoizationTable::get);
    engine.register_fn("%memo-table-set!", WeakMemoizationTable::insert);

    engine
        .register_module(MAP_MODULE.with(|x| x.clone()))
        .register_module(SET_MODULE.with(|x| x.clone()))
        .register_module(LIST_MODULE.with(|x| x.clone()))
        .register_module(STRING_MODULE.with(|x| x.clone()))
        .register_module(VECTOR_MODULE.with(|x| x.clone()))
        .register_module(STREAM_MODULE.with(|x| x.clone()))
        // .register_module(CONTRACT_MODULE.with(|x| x.clone()))
        .register_module(IDENTITY_MODULE.with(|x| x.clone()))
        .register_module(NUMBER_MODULE.with(|x| x.clone()))
        .register_module(EQUALITY_MODULE.with(|x| x.clone()))
        .register_module(ORD_MODULE.with(|x| x.clone()))
        .register_module(TRANSDUCER_MODULE.with(|x| x.clone()))
        .register_module(SYMBOL_MODULE.with(|x| x.clone()))
        .register_module(IO_MODULE.with(|x| x.clone()))
        .register_module(FS_MODULE.with(|x| x.clone()))
        .register_module(PORT_MODULE.with(|x| x.clone()))
        .register_module(META_MODULE.with(|x| x.clone()))
        .register_module(JSON_MODULE.with(|x| x.clone()))
        .register_module(CONSTANTS_MODULE.with(|x| x.clone()))
        .register_module(SYNTAX_MODULE.with(|x| x.clone()))
        .register_module(PROCESS_MODULE.with(|x| x.clone()))
        .register_module(RESULT_MODULE.with(|x| x.clone()))
        .register_module(OPTION_MODULE.with(|x| x.clone()))
        .register_module(TYPE_ID_MODULE.with(|x| x.clone()))
        .register_module(PRELUDE_MODULE.with(|x| x.clone()))
        .register_module(TIME_MODULE.with(|x| x.clone()))
        .register_module(RANDOM_MODULE.with(|x| x.clone()))
        .register_module(THREADING_MODULE.with(|x| x.clone()))
        .register_module(BYTEVECTOR_MODULE.with(|x| x.clone()));

    // Private module
    engine.register_module(MUTABLE_VECTOR_MODULE.with(|x| x.clone()));
    engine.register_module(PRIVATE_READER_MODULE.with(|x| x.clone()));

    engine.register_module(IMMUTABLE_VECTOR_MODULE.with(|x| x.clone()));
}

pub static MODULE_IDENTIFIERS: Lazy<fxhash::FxHashSet<InternedString>> = Lazy::new(|| {
    let mut set = fxhash::FxHashSet::default();

    // TODO: Consolidate the prefixes and module names into one spot
    set.insert("%-builtin-module-steel/hash".into());
    set.insert("%-builtin-module-steel/sets".into());
    set.insert("%-builtin-module-steel/lists".into());
    set.insert("%-builtin-module-steel/strings".into());
    set.insert("%-builtin-module-steel/vectors".into());
    set.insert("%-builtin-module-steel/streams".into());
    set.insert("%-builtin-module-steel/identity".into());
    set.insert("%-builtin-module-steel/numbers".into());
    set.insert("%-builtin-module-steel/equality".into());
    set.insert("%-builtin-module-steel/ord".into());
    set.insert("%-builtin-module-steel/transducers".into());
    set.insert("%-builtin-module-steel/io".into());
    set.insert("%-builtin-module-steel/filesystem".into());
    set.insert("%-builtin-module-steel/ports".into());
    set.insert("%-builtin-module-steel/meta".into());
    set.insert("%-builtin-module-steel/constants".into());
    set.insert("%-builtin-module-steel/syntax".into());
    set.insert("%-builtin-module-steel/process".into());
    set.insert("%-builtin-module-steel/core/result".into());
    set.insert("%-builtin-module-steel/core/option".into());
    set.insert("%-builtin-module-steel/threads".into());
    set.insert("%-builtin-module-steel/bytevectors".into());
    set.insert("%-builtin-module-steel/base".into());

    set
});

pub(crate) static PRELUDE_TO_RESERVED_MAP: Lazy<FxHashMap<String, InternedString>> =
    Lazy::new(|| {
        PRELUDE_INTERNED_STRINGS.with(|x| {
            x.iter()
                .map(|x| {
                    (
                        x.resolve().to_string(),
                        ("#%prim.".to_string() + x.resolve()).into(),
                    )
                })
                .collect()
        })
    });

pub fn builtin_to_reserved(ident: &str) -> InternedString {
    if let Some(value) = PRELUDE_TO_RESERVED_MAP.get(ident) {
        *value
    } else {
        ("#%prim.".to_string() + ident).into()
    }
}

// TODO: Make the prelude string generation lazy - so that
// the first time we load (steel/base) we don't have to regenerate
// the string. Probably just need a lazy static for loading 'steel/base'
// and then reference that directly.
pub static ALL_MODULES: &str = r#"
    (require-builtin steel/hash)
    (require-builtin steel/sets)
    (require-builtin steel/lists)
    (require-builtin steel/strings)
    (require-builtin steel/symbols)
    (require-builtin steel/vectors)
    (require-builtin steel/streams)
    (require-builtin steel/identity)
    (require-builtin steel/numbers)
    (require-builtin steel/equality)
    (require-builtin steel/ord)
    (require-builtin steel/transducers)
    (require-builtin steel/io)
    (require-builtin steel/filesystem)
    (require-builtin steel/ports)
    (require-builtin steel/meta)
    (require-builtin steel/json)
    (require-builtin steel/constants)
    (require-builtin steel/syntax)
    (require-builtin steel/process)
    (require-builtin steel/core/result)
    (require-builtin steel/core/option)
    (require-builtin steel/core/types)
    (require-builtin steel/threads)
    (require-builtin steel/bytevectors)

    (require-builtin steel/hash as #%prim.)
    (require-builtin steel/sets as #%prim.)
    (require-builtin steel/lists as #%prim.)
    (require-builtin steel/strings as #%prim.)
    (require-builtin steel/symbols as #%prim.)
    (require-builtin steel/vectors as #%prim.)
    (require-builtin steel/streams as #%prim.)
    (require-builtin steel/identity as #%prim.)
    (require-builtin steel/numbers as #%prim.)
    (require-builtin steel/equality as #%prim.)
    (require-builtin steel/ord as #%prim.)
    (require-builtin steel/transducers as #%prim.)
    (require-builtin steel/io as #%prim.)
    (require-builtin steel/filesystem as #%prim.)
    (require-builtin steel/ports as #%prim.)
    (require-builtin steel/meta as #%prim.)
    (require-builtin steel/json as #%prim.)
    (require-builtin steel/constants as #%prim.)
    (require-builtin steel/syntax as #%prim.)
    (require-builtin steel/process as #%prim.)
    (require-builtin steel/core/result as #%prim.)
    (require-builtin steel/core/option as #%prim.)
    (require-builtin steel/core/types as #%prim.)
    (require-builtin steel/threads as #%prim.)
    (require-builtin steel/bytevectors as #%prim.)

"#;

pub static ALL_MODULES_RESERVED: &str = r#"
    (require-builtin steel/hash as #%prim.)
    (require-builtin steel/sets as #%prim.)
    (require-builtin steel/lists as #%prim.)
    (require-builtin steel/strings as #%prim.)
    (require-builtin steel/symbols as #%prim.)
    (require-builtin steel/vectors as #%prim.)
    (require-builtin steel/streams as #%prim.)
    (require-builtin steel/identity as #%prim.)
    (require-builtin steel/numbers as #%prim.)
    (require-builtin steel/equality as #%prim.)
    (require-builtin steel/ord as #%prim.)
    (require-builtin steel/transducers as #%prim.)
    (require-builtin steel/io as #%prim.)
    (require-builtin steel/filesystem as #%prim.)
    (require-builtin steel/ports as #%prim.)
    (require-builtin steel/meta as #%prim.)
    (require-builtin steel/json as #%prim.)
    (require-builtin steel/constants as #%prim.)
    (require-builtin steel/syntax as #%prim.)
    (require-builtin steel/process as #%prim.)
    (require-builtin steel/core/result as #%prim.)
    (require-builtin steel/core/option as #%prim.)
    (require-builtin steel/core/types as #%prim.)
    (require-builtin steel/threads as #%prim.)
    (require-builtin steel/bytevectors as #%prim.)
"#;

pub static SANDBOXED_MODULES: &str = r#"
    (require-builtin steel/hash)
    (require-builtin steel/sets)
    (require-builtin steel/lists)
    (require-builtin steel/strings)
    (require-builtin steel/symbols)
    (require-builtin steel/vectors)
    (require-builtin steel/streams)
    (require-builtin steel/identity)
    (require-builtin steel/numbers)
    (require-builtin steel/equality)
    (require-builtin steel/ord)
    (require-builtin steel/transducers)
    (require-builtin steel/io)
    (require-builtin steel/meta)
    (require-builtin steel/json)
    (require-builtin steel/constants)
    (require-builtin steel/syntax)
"#;

// static MAP_MODULE: Lazy<BuiltInModule> = Lazy::new(hashmap);
// static SET_MODULE: Lazy<BuiltInModule> = Lazy::new(hashset);

fn vector_module() -> BuiltInModule {
    let mut module = BuiltInModule::new("steel/vectors");
    module
        .register_value("mutable-vector", VectorOperations::mut_vec_construct())
        .register_value("make-vector", VectorOperations::make_vector())
        .register_value("mutable-vector->list", VectorOperations::mut_vec_to_list())
        .register_value("vector-push!", VectorOperations::mut_vec_push())
        .register_value("mut-vec-len", VectorOperations::mut_vec_length())
        .register_value("vector-length", VectorOperations::vec_length())
        .register_value("vector-append!", VectorOperations::mut_vec_append())
        .register_value("mut-vector-ref", VectorOperations::mut_vec_get())
        .register_value("vector-set!", VectorOperations::mut_vec_set())
        // Immutable vector operations
        .register_value("vector", VectorOperations::vec_construct())
        .register_value("push-front", VectorOperations::vec_cons())
        .register_value("pop-front", VectorOperations::vec_car())
        .register_value("vec-rest", VectorOperations::vec_cdr())
        .register_value("null?", VectorOperations::list_vec_null())
        .register_value("push", VectorOperations::vec_push())
        .register_value("range-vec", VectorOperations::vec_range())
        .register_value("vec-append", VectorOperations::vec_append())
        .register_value("vector-ref", VectorOperations::vec_ref());
    module
}

#[steel_derive::function(name = "not", constant = true)]
fn not(value: &SteelVal) -> bool {
    matches!(value, SteelVal::BoolV(false))
}

#[steel_derive::function(name = "string?", constant = true)]
fn stringp(value: &SteelVal) -> bool {
    matches!(value, SteelVal::StringV(_))
}

#[steel_derive::function(name = "list?", constant = true)]
fn listp(value: &SteelVal) -> bool {
    matches!(value, SteelVal::ListV(_))
}

#[steel_derive::function(name = "vector?", constant = true)]
fn vectorp(value: &SteelVal) -> bool {
    matches!(value, SteelVal::VectorV(_))
}

#[steel_derive::function(name = "symbol?", constant = true)]
fn symbolp(value: &SteelVal) -> bool {
    matches!(value, SteelVal::SymbolV(_))
}

#[steel_derive::function(name = "hash?", constant = true)]
fn hashp(value: &SteelVal) -> bool {
    matches!(value, SteelVal::HashMapV(_))
}

#[steel_derive::function(name = "set?", constant = true)]
fn hashsetp(value: &SteelVal) -> bool {
    matches!(value, SteelVal::HashSetV(_))
}

#[steel_derive::function(name = "continuation?", constant = true)]
fn continuationp(value: &SteelVal) -> bool {
    matches!(value, SteelVal::ContinuationFunction(_))
}

#[steel_derive::function(name = "boolean?", constant = true)]
fn booleanp(value: &SteelVal) -> bool {
    matches!(value, SteelVal::BoolV(_))
}

#[steel_derive::function(name = "bool?", constant = true)]
fn boolp(value: &SteelVal) -> bool {
    matches!(value, SteelVal::BoolV(_))
}

#[steel_derive::function(name = "void?", constant = true)]
fn voidp(value: &SteelVal) -> bool {
    matches!(value, SteelVal::Void)
}

#[steel_derive::function(name = "struct?", constant = true)]
fn structp(value: &SteelVal) -> bool {
    if let SteelVal::CustomStruct(s) = value {
        s.is_transparent()
    } else {
        false
    }
}

#[steel_derive::function(name = "#%private-struct?", constant = true)]
fn private_structp(value: &SteelVal) -> bool {
    matches!(value, SteelVal::CustomStruct(_))
}

#[steel_derive::function(name = "function?", constant = true)]
fn functionp(value: &SteelVal) -> bool {
    matches!(
        value,
        SteelVal::Closure(_)
            | SteelVal::FuncV(_)
            // | SteelVal::ContractedFunction(_)
            | SteelVal::BoxedFunction(_)
            | SteelVal::ContinuationFunction(_)
            | SteelVal::MutFunc(_)
            | SteelVal::BuiltIn(_)
    )
}

#[steel_derive::function(name = "procedure?", constant = true)]
fn procedurep(value: &SteelVal) -> bool {
    if let SteelVal::CustomStruct(s) = value {
        return s.maybe_proc().map(|x| procedurep(x)).unwrap_or(false);
    }

    matches!(
        value,
        SteelVal::Closure(_)
            | SteelVal::FuncV(_)
            | SteelVal::BoxedFunction(_)
            | SteelVal::ContinuationFunction(_)
            | SteelVal::MutFunc(_)
            | SteelVal::BuiltIn(_)
    )
}
fn identity_module() -> BuiltInModule {
    let mut module = BuiltInModule::new("steel/identity");
    module
        .register_native_fn_definition(NOT_DEFINITION)
        .register_native_fn_definition(numbers::COMPLEXP_DEFINITION)
        .register_native_fn_definition(numbers::EXACT_INTEGERP_DEFINITION)
        .register_native_fn_definition(numbers::FLOATP_DEFINITION)
        .register_native_fn_definition(numbers::INTEGERP_DEFINITION)
        .register_native_fn_definition(numbers::INTP_DEFINITION)
        .register_native_fn_definition(numbers::NUMBERP_DEFINITION)
        .register_native_fn_definition(numbers::RATIONALP_DEFINITION)
        .register_native_fn_definition(numbers::REALP_DEFINITION)
        .register_native_fn_definition(STRINGP_DEFINITION)
        .register_native_fn_definition(LISTP_DEFINITION)
        .register_native_fn_definition(VECTORP_DEFINITION)
        .register_native_fn_definition(SYMBOLP_DEFINITION)
        .register_native_fn_definition(HASHP_DEFINITION)
        .register_native_fn_definition(HASHSETP_DEFINITION)
        .register_native_fn_definition(CONTINUATIONP_DEFINITION)
        .register_native_fn_definition(BOOLEANP_DEFINITION)
        .register_native_fn_definition(BOOLP_DEFINITION)
        .register_native_fn_definition(VOIDP_DEFINITION)
        .register_native_fn_definition(STRUCTP_DEFINITION)
        .register_native_fn_definition(PRIVATE_STRUCTP_DEFINITION)
        .register_value("mutable-vector?", gen_pred!(MutableVector))
        .register_value("char?", gen_pred!(CharV))
        .register_value("future?", gen_pred!(FutureV))
        .register_native_fn_definition(FUNCTIONP_DEFINITION)
        .register_native_fn_definition(PROCEDUREP_DEFINITION)
        .register_value(
            "atom?",
            gen_pred!(NumV, IntV, StringV, SymbolV, BoolV, CharV),
        );
    module
}

fn stream_module() -> BuiltInModule {
    let mut module = BuiltInModule::new("steel/streams");
    module
        .register_value("stream-cons", StreamOperations::stream_cons())
        .register_value("empty-stream", StreamOperations::empty_stream())
        .register_value("stream-empty?", StreamOperations::stream_empty_huh())
        .register_value("stream-car", StreamOperations::stream_car())
        .register_value("#%stream-cdr", StreamOperations::stream_cdr());
    module
}

// fn contract_module() -> BuiltInModule {
//     let mut module = BuiltInModule::new("steel/contracts");
//     module
//         .register_value("bind/c", contracts::BIND_CONTRACT_TO_FUNCTION)
//         .register_value("make-flat/c", contracts::MAKE_FLAT_CONTRACT)
//         .register_value(
//             "make-dependent-function/c",
//             contracts::MAKE_DEPENDENT_CONTRACT,
//         )
//         .register_value("make-function/c", contracts::MAKE_FUNCTION_CONTRACT)
//         .register_value("make/c", contracts::MAKE_C);

//     module
// }

fn number_module() -> BuiltInModule {
    let mut module = BuiltInModule::new("steel/numbers");
    module
        .register_native_fn_definition(numbers::ADD_PRIMITIVE_DEFINITION)
        .register_value("f+", NumOperations::float_add())
        .register_native_fn_definition(numbers::MULTIPLY_PRIMITIVE_DEFINITION)
        .register_native_fn_definition(numbers::DIVIDE_PRIMITIVE_DEFINITION)
        .register_native_fn_definition(numbers::SUBTRACT_PRIMITIVE_DEFINITION)
        .register_value("even?", NumOperations::even())
        .register_value("odd?", NumOperations::odd())
        .register_value("arithmetic-shift", NumOperations::arithmetic_shift())
        .register_native_fn_definition(numbers::ABS_DEFINITION)
        .register_native_fn_definition(numbers::CEILING_DEFINITION)
        .register_native_fn_definition(numbers::DENOMINATOR_DEFINITION)
        .register_native_fn_definition(numbers::EXACTP_DEFINITION)
        .register_native_fn_definition(numbers::EXACT_TO_INEXACT_DEFINITION)
        .register_native_fn_definition(numbers::EXPT_DEFINITION)
        .register_native_fn_definition(numbers::EXP_DEFINITION)
        .register_native_fn_definition(numbers::FINITEP_DEFINITION)
        .register_native_fn_definition(numbers::FLOOR_DEFINITION)
        .register_native_fn_definition(numbers::INEXACTP_DEFINITION)
        .register_native_fn_definition(numbers::INEXACT_TO_EXACT_DEFINITION)
        .register_native_fn_definition(numbers::INFINITEP_DEFINITION)
        .register_native_fn_definition(numbers::LOG_DEFINITION)
        .register_native_fn_definition(numbers::NUMERATOR_DEFINITION)
        .register_native_fn_definition(numbers::QUOTIENT_DEFINITION)
        .register_native_fn_definition(numbers::ROUND_DEFINITION)
        .register_native_fn_definition(numbers::SQUARE_DEFINITION);

    module
}

#[inline(always)]
pub fn equality_primitive(args: &[SteelVal]) -> Result<SteelVal> {
    Ok(SteelVal::BoolV(args.windows(2).all(|x| x[0] == x[1])))
}

pub fn gte_primitive(args: &[SteelVal]) -> Result<SteelVal> {
    if args.is_empty() {
        stop!(ArityMismatch => "expected at least one argument");
    }

    Ok(SteelVal::BoolV(args.windows(2).all(|x| {
        x[0].partial_cmp(&x[1])
            .map(|x| x != Ordering::Less)
            .unwrap_or(false)
    })))
}

#[inline(always)]
pub fn lte_primitive(args: &[SteelVal]) -> Result<SteelVal> {
    if args.is_empty() {
        stop!(ArityMismatch => "expected at least one argument");
    }

    Ok(SteelVal::BoolV(args.windows(2).all(|x| {
        x[0].partial_cmp(&x[1])
            .map(|x| x != Ordering::Greater)
            .unwrap_or(false)
    })))
}

fn equality_module() -> BuiltInModule {
    let mut module = BuiltInModule::new("steel/equality");
    module
        .register_value(
            "equal?",
            SteelVal::FuncV(ensure_tonicity_two!(|a, b| a == b)),
        )
        .register_value("eqv?", SteelVal::FuncV(ensure_tonicity_two!(|a, b| a == b)))
        .register_value(
            "eq?",
            SteelVal::FuncV(ensure_tonicity_two!(
                |a: &SteelVal, b: &SteelVal| a.ptr_eq(b)
            )),
        )
        .register_native_fn_definition(NUMBER_EQUALITY_DEFINITION);

    // TODO: Replace this with just numeric equality!
    // .register_value("=", SteelVal::FuncV(ensure_tonicity_two!(|a, b| a == b)));

    module
}

fn ord_module() -> BuiltInModule {
    let mut module = BuiltInModule::new("steel/ord");
    module
        .register_value(">", SteelVal::FuncV(ensure_tonicity_two!(|a, b| a > b)))
        .register_value(">=", SteelVal::FuncV(gte_primitive))
        .register_value("<", SteelVal::FuncV(ensure_tonicity_two!(|a, b| a < b)))
        .register_value("<=", SteelVal::FuncV(ensure_tonicity_two!(|a, b| a <= b)));
    module
}

pub fn transducer_module() -> BuiltInModule {
    let mut module = BuiltInModule::new("steel/transducers");

    use crate::primitives::transducers::*;

    module
        .register_native_fn("compose", compose, Arity::AtLeast(0))
        .register_native_fn("mapping", map, Arity::Exact(1))
        .register_native_fn("flattening", flatten, Arity::Exact(0))
        .register_native_fn("flat-mapping", flat_map, Arity::Exact(1))
        .register_native_fn("filtering", filter, Arity::Exact(1))
        .register_native_fn("taking", take, Arity::Exact(1))
        .register_native_fn("dropping", dropping, Arity::Exact(1))
        .register_native_fn("extending", extending, Arity::Exact(1))
        .register_native_fn("enumerating", enumerating, Arity::Exact(0))
        .register_native_fn("zipping", zipping, Arity::Exact(1))
        .register_native_fn("interleaving", interleaving, Arity::Exact(1))
        .register_value("into-sum", crate::values::transducers::INTO_SUM)
        .register_value("into-product", crate::values::transducers::INTO_PRODUCT)
        .register_value("into-max", crate::values::transducers::INTO_MAX)
        .register_value("into-min", crate::values::transducers::INTO_MIN)
        .register_value("into-count", crate::values::transducers::INTO_COUNT)
        .register_value("into-list", crate::values::transducers::INTO_LIST)
        .register_value("into-vector", crate::values::transducers::INTO_VECTOR)
        .register_value("into-hashmap", crate::values::transducers::INTO_HASHMAP)
        .register_value("into-hashset", crate::values::transducers::INTO_HASHSET)
        .register_value("into-string", crate::values::transducers::INTO_STRING)
        .register_value("into-last", crate::values::transducers::INTO_LAST)
        .register_value("into-for-each", crate::values::transducers::FOR_EACH)
        .register_value("into-nth", crate::values::transducers::NTH)
        .register_value("into-reducer", crate::values::transducers::REDUCER);
    module
}

fn symbol_module() -> BuiltInModule {
    let mut module = BuiltInModule::new("steel/symbols");
    module
        .register_value("concat-symbols", SymbolOperations::concat_symbols())
        .register_value("symbol->string", SymbolOperations::symbol_to_string());
    module
}

fn io_module() -> BuiltInModule {
    let mut module = BuiltInModule::new("steel/io");
    module
        // .register_value("display", IoFunctions::display())
        // .register_value("displayln", IoFunctions::displayln())
        // .register_value("simple-display", IoFunctions::display())
        .register_value("stdout-simple-displayln", IoFunctions::displayln())
        // .register_value("newline", IoFunctions::newline())
        .register_value("read-to-string", IoFunctions::read_to_string());

    // #[cfg(feature = "colors")]
    // module.register_value("display-color", IoFunctions::display_color());

    module
}

fn sandboxed_io_module() -> BuiltInModule {
    let mut module = BuiltInModule::new("steel/io");
    module
        .register_value("stdout-simple-displayln", IoFunctions::displayln())
        // .register_value("newline", IoFunctions::newline())
        .register_value("read-to-string", IoFunctions::read_to_string());
    // .register_value("display", IoFunctions::sandboxed_display())
    // .register_value("display-color", IoFunctions::display_color())
    // .register_value("newline", IoFunctions::sandboxed_newline());
    // .register_value("read-to-string", IoFunctions::read_to_string());
    module
}

fn constants_module() -> BuiltInModule {
    let mut module = BuiltInModule::new("steel/constants");
    module.register_value("void", SteelVal::Void);
    module
}

fn get_environment_variable(var: String) -> Result<SteelVal> {
    std::env::var(var)
        .map(|x| x.into_steelval().unwrap())
        .map_err(|x| SteelErr::new(ErrorKind::Generic, x.to_string()))
}

fn maybe_get_environment_variable(var: String) -> SteelResult<SteelVal, SteelErr> {
    get_environment_variable(var).into()
}

fn sandboxed_meta_module() -> BuiltInModule {
    let mut module = BuiltInModule::new("steel/meta");
    module
        // .register_value("assert!", MetaOperations::assert_truthy())
        .register_value("active-object-count", MetaOperations::active_objects())
        .register_value("inspect-bytecode", MetaOperations::inspect_bytecode())
        // .register_value("memory-address", MetaOperations::memory_address())
        // .register_value("async-exec", MetaOperations::exec_async())
        // .register_value("poll!", MetaOperations::poll_value())
        // .register_value("block-on", MetaOperations::block_on())
        // .register_value("join!", MetaOperations::join_futures())
        // .register_value("struct-ref", struct_ref())
        // .register_value("struct->list", struct_to_list())
        // .register_value("struct->vector", struct_to_vector())
        .register_fn("value->string", super::meta::value_to_string)
        // .register_value("expand!", SteelVal::FuncV(super::meta::expand_macros))
        // .register_value("read!", SteelVal::FuncV(super::meta::read))
        // .register_value("eval!", SteelVal::FuncV(super::meta::eval))
        // TODO: @Matt -> implement the traits for modules as well
        // .register_fn("Engine::new", super::meta::EngineWrapper::new)
        .register_fn("eval!", super::meta::eval)
        .register_fn("value->iterator", crate::rvals::value_into_iterator)
        .register_value("iter-next!", SteelVal::FuncV(crate::rvals::iterator_next));
    // .register_fn("run!", super::meta::EngineWrapper::call)
    // .register_fn("get-value", super::meta::EngineWrapper::get_value)
    // .register_fn("env-var", get_environment_variable);
    module
}

fn lookup_function_name(value: SteelVal) -> Option<SteelVal> {
    match value {
        SteelVal::BoxedFunction(f) => f.name().map(|x| x.into_steelval().unwrap()),
        SteelVal::FuncV(f) => get_function_name(f).map(|x| x.name.into_steelval().unwrap()),
        _ => None,
    }
}

fn lookup_doc(value: SteelVal) -> bool {
    match value {
        // SteelVal::BoxedFunction(f) => ,
        SteelVal::FuncV(f) => {
            let metadata = get_function_metadata(
                crate::steel_vm::builtin::BuiltInFunctionTypePointer::Reference(
                    f as *const FunctionSignature,
                ),
            );

            if let Some(data) = metadata.and_then(|x| x.doc) {
                println!("{}", data);
                true
            } else {
                false
            }
        }
        SteelVal::MutFunc(f) => {
            let metadata = get_function_metadata(
                crate::steel_vm::builtin::BuiltInFunctionTypePointer::Mutable(
                    f as *const MutFunctionSignature,
                ),
            );
            if let Some(data) = metadata.and_then(|x| x.doc) {
                println!("{}", data);
                true
            } else {
                false
            }
        }
        _ => false,
    }
}

// Only works with fixed size arity functions
fn arity(value: SteelVal) -> UnRecoverableResult {
    match value {
        SteelVal::Closure(c) => {
            // Ok(SteelVal::IntV(c.arity() as isize)).into()

            if let Some(SteelVal::CustomStruct(s)) = c.get_contract_information() {
                let guard = s;
                if guard.name().resolve() == "FunctionContract" {
                    if let SteelVal::ListV(l) = &guard.fields[0] {
                        Ok(SteelVal::IntV(l.len() as isize)).into()
                    } else {
                        steelerr!(TypeMismatch => "Unable to find the arity for the given function")
                            .into()
                    }
                } else if guard.name().resolve() == "FlatContract" {
                    Ok(SteelVal::IntV(1)).into()
                } else {
                    // This really shouldn't happen
                    Ok(SteelVal::IntV(c.arity() as isize)).into()
                }
            } else {
                Ok(SteelVal::IntV(c.arity() as isize)).into()
            }
        }
        SteelVal::BoxedFunction(f) => f
            .get_arity()
            .map(|x| SteelVal::IntV(x as isize))
            .ok_or(SteelErr::new(
                ErrorKind::TypeMismatch,
                "Unable to find the arity for the given function".to_string(),
            ))
            // .ok_or(steelerr!(TypeMismatch => "Unable to find the arity for the give function"))
            .into(),

        // Lookup the function signature metadata, return the arity payload
        SteelVal::FuncV(f) => {
            let metadata = get_function_name(f);

            metadata
                .map(|x| x.arity)
                .ok_or(SteelErr::new(
                    ErrorKind::TypeMismatch,
                    "Unable to find the arity for the given function".to_string(),
                ))
                .and_then(|x| x.into_steelval())
                .into()
        }

        // Ok(SteelVal::IntV(f.get_arity()))
        _ => steelerr!(TypeMismatch => "Unable to find the arity for the given function").into(),
    }
}

// Only works with fixed size arity functions
fn is_multi_arity(value: SteelVal) -> UnRecoverableResult {
    match value {
        SteelVal::Closure(c) => Ok(SteelVal::BoolV(c.is_multi_arity)).into(),
        _ => steelerr!(TypeMismatch => "Unable to find the arity for the given function").into(),
    }
}

struct MutableVector {
    vector: Vec<SteelVal>,
}

impl MutableVector {
    fn new() -> Self {
        Self { vector: Vec::new() }
    }

    fn vector_push(&mut self, value: SteelVal) {
        self.vector.push(value);
    }

    fn vector_pop(&mut self) -> Option<SteelVal> {
        self.vector.pop()
    }

    fn vector_set(&mut self, index: usize, value: SteelVal) {
        self.vector[index] = value;
    }

    fn vector_ref(&self, index: usize) -> SteelVal {
        self.vector[index].clone()
    }

    fn vector_len(&self) -> usize {
        self.vector.len()
    }

    fn vector_to_list(&self) -> SteelVal {
        SteelVal::ListV(self.vector.clone().into())
    }

    fn vector_is_empty(&self) -> bool {
        self.vector.is_empty()
    }

    fn vector_from_list(lst: List<SteelVal>) -> Self {
        Self {
            vector: lst.into_iter().collect(),
        }
    }
}

impl crate::rvals::Custom for MutableVector {
    fn gc_visit_children(&self, context: &mut crate::values::closed::MarkAndSweepContext) {
        for value in &self.vector {
            context.push_back(value.clone());
        }
    }

    fn visit_equality(&self, visitor: &mut crate::rvals::cycles::EqualityVisitor) {
        for value in &self.vector {
            visitor.push_back(value.clone());
        }
    }

    // Compare the two for equality otherwise
    fn equality_hint(&self, other: &dyn crate::rvals::CustomType) -> bool {
        if let Some(other) = as_underlying_type::<MutableVector>(other) {
            self.vector.len() == other.vector.len()
        } else {
            false
        }
    }
}

struct Reader {
    buffer: String,
    offset: usize,
}

impl crate::rvals::Custom for Reader {}

impl Reader {
    fn create_reader() -> Reader {
        Self {
            buffer: String::new(),
            offset: 0,
        }
    }

    fn push_string(&mut self, input: crate::rvals::SteelString) {
        self.buffer.push_str(input.as_str());
    }

    fn is_empty(&self) -> bool {
        self.buffer.is_empty()
    }

    fn read_one(&mut self) -> Result<SteelVal> {
        if let Some(buffer) = self.buffer.get(self.offset..) {
            // println!("Reading range: {}", buffer);

            let mut parser = crate::parser::parser::Parser::new_flat(buffer, None);

            if let Some(raw) = parser.next() {
                // self.offset += parser.offset();

                let next = if let Ok(next) = raw {
                    next
                } else {
                    return Ok(SteelVal::Void);
                };

                self.offset += parser.offset();

                let result = TryFromExprKindForSteelVal::try_from_expr_kind_quoted(next);

                if let Some(remaining) = self.buffer.get(self.offset..) {
                    for _ in remaining.chars().take_while(|x| x.is_whitespace()) {
                        self.offset += 1;
                    }
                }

                if self.offset == self.buffer.len() {
                    self.buffer.clear();
                    self.offset = 0;
                }

                result
            } else {
                // No value, keep reading
                Ok(SteelVal::Void)
            }
        } else {
            Ok(SteelVal::SymbolV(
                crate::primitives::ports::EOF_OBJECT.with(|x| x.clone()),
            ))
        }
    }
}

fn reader_module() -> BuiltInModule {
    let mut module = BuiltInModule::new("#%private/steel/reader");

    module
        .register_fn("new-reader", Reader::create_reader)
        .register_fn("reader-push-string", Reader::push_string)
        .register_fn("reader-read-one", Reader::read_one)
        .register_fn("reader-empty?", Reader::is_empty);

    module
}

fn mutable_vector_module() -> BuiltInModule {
    let mut module = BuiltInModule::new("#%private/steel/mvector");

    module
        .register_fn("make-mutable-vector", MutableVector::new)
        .register_fn("mutable-vector-ref", MutableVector::vector_ref)
        .register_fn("mutable-vector-set!", MutableVector::vector_set)
        .register_fn("mutable-vector-pop!", MutableVector::vector_pop)
        .register_fn("mutable-vector-push!", MutableVector::vector_push)
        .register_fn("mutable-vector-len", MutableVector::vector_len)
        .register_fn("mutable-vector->list", MutableVector::vector_to_list)
        .register_fn("mutable-vector-empty?", MutableVector::vector_is_empty)
        .register_fn("mutable-vector-from-list", MutableVector::vector_from_list);

    module
}

#[steel_derive::function(name = "#%unbox")]
pub fn unbox_mutable(value: &HeapRef<SteelVal>) -> SteelVal {
    value.get()
}

#[steel_derive::function(name = "#%set-box!")]
pub fn set_box_mutable(value: &HeapRef<SteelVal>, update: SteelVal) -> SteelVal {
    value.set_and_return(update)
}

// TODO: Handle arity issues!!!
fn make_mutable_box(ctx: &mut VmCore, args: &[SteelVal]) -> Option<Result<SteelVal>> {
    let allocated_var = ctx.thread.heap.allocate(
        args[0].clone(), // TODO: Could actually move off of the stack entirely
        ctx.thread.stack.iter(),
        ctx.thread.stack_frames.iter().map(|x| x.function.as_ref()),
        ctx.thread.global_env.roots(),
    );

    Some(Ok(SteelVal::HeapAllocated(allocated_var)))
}

#[steel_derive::function(name = "unbox-strong")]
pub fn unbox(value: &Gc<RefCell<SteelVal>>) -> SteelVal {
    value.borrow().clone()
}

#[steel_derive::function(name = "set-strong-box!")]
pub fn set_box(value: &Gc<RefCell<SteelVal>>, update_to: SteelVal) {
    *value.borrow_mut() = update_to;
}

pub fn black_box(_: &[SteelVal]) -> Result<SteelVal> {
    Ok(SteelVal::Void)
}

#[steel_derive::function(name = "struct->list")]
pub fn struct_to_list(value: &UserDefinedStruct) -> Result<SteelVal> {
    if value.is_transparent() {
        Ok(SteelVal::ListV(value.fields.clone().into()))
    } else {
        Ok(SteelVal::BoolV(false))
    }
}

fn meta_module() -> BuiltInModule {
    let mut module = BuiltInModule::new("steel/meta");
    module
        .register_value("#%black-box", SteelVal::FuncV(black_box))
        .register_value(
            "#%function-ptr-table",
            LambdaMetadataTable::new().into_steelval().unwrap(),
        )
        .register_fn("#%function-ptr-table-add", LambdaMetadataTable::add)
        .register_fn("#%function-ptr-table-get", LambdaMetadataTable::get)
        .register_fn("#%private-cycle-collector", SteelCycleCollector::from_root)
        .register_fn("#%private-cycle-collector-get", SteelCycleCollector::get)
        .register_fn(
            "#%private-cycle-collector-values",
            SteelCycleCollector::values,
        )
        .register_value("assert!", MetaOperations::assert_truthy())
        .register_value("active-object-count", MetaOperations::active_objects())
        .register_value("inspect-bytecode", MetaOperations::inspect_bytecode())
        .register_value("memory-address", MetaOperations::memory_address())
        // .register_value("async-exec", MetaOperations::exec_async())
        .register_value("poll!", MetaOperations::poll_value())
        .register_value("block-on", MetaOperations::block_on())
        .register_value("join!", MetaOperations::join_futures())
        .register_fn(
            "#%struct-property-ref",
            |value: &UserDefinedStruct, key: SteelVal| UserDefinedStruct::get(value, &key),
        )
        .register_native_fn_definition(STRUCT_TO_LIST_DEFINITION)
        .register_value("expand!", SteelVal::FuncV(super::meta::expand_macros))
        .register_value("read!", SteelVal::FuncV(super::meta::read))
        .register_value(
            "current-function-span",
            SteelVal::BuiltIn(super::vm::current_function_span),
        )
        .register_value("error-with-span", error_with_src_loc())
        .register_value("raise-error-with-span", error_from_error_with_span())
        .register_value("raise-error", raise_error_from_error())
        .register_value("call/cc", SteelVal::BuiltIn(super::vm::call_cc))
        .register_value(
            "call-with-exception-handler",
            SteelVal::BuiltIn(super::vm::call_with_exception_handler),
        )
        .register_value("breakpoint!", SteelVal::BuiltIn(super::vm::breakpoint))
        .register_value(
            "#%environment-length",
            SteelVal::BuiltIn(super::vm::environment_offset),
        )
        .register_value(
            "call-with-current-continuation",
            SteelVal::BuiltIn(super::vm::call_cc),
        )
        .register_fn("eval!", super::meta::eval)
        .register_fn("value->string", super::meta::value_to_string)
        // TODO: @Matt -> implement the traits for modules as well
        .register_fn("Engine::new", super::meta::EngineWrapper::new)
        .register_fn("Engine::clone", super::meta::EngineWrapper::deep_copy)
        .register_fn("Engine::add-module", super::meta::EngineWrapper::add_module)
        .register_fn("Engine::modules->list", super::meta::EngineWrapper::modules)
        .register_fn(
            "Engine::raise_error",
            super::meta::EngineWrapper::raise_error,
        )
        .register_value("set-test-mode!", SteelVal::BuiltIn(set_test_mode))
        .register_value("get-test-mode", SteelVal::BuiltIn(get_test_mode))
        .register_fn("run!", super::meta::EngineWrapper::call)
        // .register_fn("get-value", super::meta::EngineWrapper::get_value)
        .register_fn("value->iterator", crate::rvals::value_into_iterator)
        .register_value("iter-next!", SteelVal::FuncV(crate::rvals::iterator_next))
        // Check whether the iterator is done
        .register_value("#%iterator-finished", ITERATOR_FINISHED.with(|x| x.clone()))
        .register_value("%iterator?", gen_pred!(BoxedIterator))
        .register_fn("env-var", get_environment_variable)
        .register_fn("maybe-get-env-var", maybe_get_environment_variable)
        .register_fn("set-env-var!", std::env::set_var::<String, String>)
        .register_fn("arity?", arity)
        .register_fn("function-name", lookup_function_name)
        .register_fn("#%native-fn-ptr-doc", lookup_doc)
        .register_fn("multi-arity?", is_multi_arity)
        .register_value("make-struct-type", SteelVal::FuncV(make_struct_type))
        .register_value(
            "#%struct-update",
            SteelVal::MutFunc(struct_update_primitive),
        )
        // .register_fn("struct-properties", UserDefinedStruct::properties)
        // .register_value(
        //     "box",
        //     SteelVal::BuiltIn(crate::primitives::meta_ops::steel_box),
        // )
        // .register_fn("unbox", HeapRef::get)
        // .register_fn("set-box!", HeapRef::set_interior_mut)
        .register_fn("box", SteelVal::boxed)
        .register_native_fn_definition(UNBOX_DEFINITION)
        .register_native_fn_definition(SET_BOX_DEFINITION)
        .register_value("#%box", SteelVal::BuiltIn(make_mutable_box))
        // TODO: Deprecate these at some point
        .register_native_fn_definition(SET_BOX_MUTABLE_DEFINITION)
        .register_native_fn_definition(UNBOX_MUTABLE_DEFINITION)
        // .register_fn("unbox", |value: SteelVal| )
        .register_value(
            "attach-contract-struct!",
            SteelVal::FuncV(attach_contract_struct),
        )
        .register_value("get-contract-struct", SteelVal::FuncV(get_contract))
        .register_fn("current-os!", || std::env::consts::OS);

    #[cfg(not(feature = "dylibs"))]
    module.register_native_fn_definition(super::engine::LOAD_MODULE_NOOP_DEFINITION);

    // TODO: Remove
    #[cfg(feature = "dylibs")]
    module.register_native_fn_definition(crate::steel_vm::dylib::LOAD_MODULE_DEFINITION);

    module
}

fn json_module() -> BuiltInModule {
    let mut module = BuiltInModule::new("steel/json");
    module
        .register_value(
            "string->jsexpr",
            crate::values::json_vals::string_to_jsexpr(),
        )
        .register_value(
            "value->jsexpr-string",
            crate::values::json_vals::serialize_val_to_string(),
        );
    module
}

fn syntax_module() -> BuiltInModule {
    let mut module = BuiltInModule::new("steel/syntax");
    module
        .register_fn("syntax->datum", crate::rvals::Syntax::syntax_datum)
        .register_fn("syntax-loc", crate::rvals::Syntax::syntax_loc)
        .register_fn("syntax/loc", crate::rvals::Syntax::new)
        .register_fn("syntax-span", crate::rvals::Syntax::syntax_loc)
        .register_fn("#%syntax/raw", crate::rvals::Syntax::proto)
        .register_fn("syntax-e", crate::rvals::Syntax::syntax_e)
        .register_value("syntax?", gen_pred!(SyntaxObject))
        .register_fn("#%debug-syntax->exprkind", |value| {
            let expr = TryFromSteelValVisitorForExprKind::root(&value);

            match expr {
                Ok(v) => {
                    println!("{}", v.to_pretty(60));
                }
                Err(e) => {
                    println!("{}", e);
                }
            }
        });
    module
}

// #[derive(Clone, Copy)]
// pub struct SourceLocation {
//     span: Span,
//     source: Option<usize>,
// }

// impl Custom for SourceLocation {}

// TODO: Add integration for native functions to just write something like:
// pub fn dummy(args: RestArgs) where RestArgs just derefs to &[SteelVal] and the arguments
// can be selected that way

pub fn error_with_src_loc() -> SteelVal {
    SteelVal::FuncV(|args: &[SteelVal]| -> Result<SteelVal> {
        let mut error_message = String::new();

        if args.len() < 2 {
            stop!(ArityMismatch => "error-with-span expects at least 2 arguments - the span and the error message")
        }

        let span = Span::from_steelval(&args[0])?;

        if !args[1..].is_empty() {
            for arg in &args[1..] {
                let error_val = arg.to_string();
                error_message.push(' ');
                error_message.push_str(error_val.trim_matches('\"'));
            }

            stop!(Generic => error_message; span);
        } else {
            stop!(ArityMismatch => "error-with-span takes at least one argument"; span);
        }
    })
}

pub fn error_from_error_with_span() -> SteelVal {
    SteelVal::FuncV(|args: &[SteelVal]| -> Result<SteelVal> {
        if args.len() != 2 {
            stop!(ArityMismatch => "raise-error-with-span expects at least 2 arguments - the error object and the span")
        }

        let mut steel_error = SteelErr::from_steelval(&args[0])?;

        // steel_error.span()

        if let Some(span) = steel_error.span() {
            steel_error.push_span_context_to_stack_trace_if_trace_exists(span);
        }

        let span = Span::from_steelval(&args[1])?;

        Err(steel_error.with_span(span))
    })
}

pub fn raise_error_from_error() -> SteelVal {
    SteelVal::FuncV(|args: &[SteelVal]| -> Result<SteelVal> {
        let steel_error = SteelErr::from_steelval(&args[0])?;

        Err(steel_error)
    })
}

// Be able to introspect on the modules - probably just need to add a modules
// field on the vm, or use a wrapped type with modules to find things
// TODO: Add magic number for modules. - key to magic number, do pointer equality
fn _lookup_doc(_ctx: &mut VmCore, _args: &[SteelVal]) -> Result<SteelVal> {
    // for value in ctx.thread.global_env.bindings_vec.iter() {
    //     if let
    // }

    todo!()
}<|MERGE_RESOLUTION|>--- conflicted
+++ resolved
@@ -56,11 +56,8 @@
     SteelErr,
 };
 use fxhash::{FxHashMap, FxHashSet};
-<<<<<<< HEAD
+use im_rc::HashMap;
 use num::{pow::Pow, BigInt, BigRational, Signed, ToPrimitive};
-=======
-use im_rc::HashMap;
->>>>>>> 649029e4
 use once_cell::sync::Lazy;
 use std::{cell::RefCell, cmp::Ordering};
 
