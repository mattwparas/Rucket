--- conflicted
+++ resolved
@@ -298,28 +298,15 @@
 /// (bytes-append #u8(0) #u8(1) #u8() #u8(2)) ;; => #u8(#x00 #x01 #x02)
 /// ```
 #[function(name = "bytes-append")]
-<<<<<<< HEAD
-pub fn bytes_append(value: &SteelByteVector, other: &SteelByteVector) -> Result<SteelVal> {
-    Ok(SteelVal::ByteVector(SteelByteVector::new(
-        value
-            .vec
-            .read()
-            .iter()
-            .chain(other.vec.read().iter())
-            .copied()
-            .collect(),
-    )))
-=======
 pub fn bytes_append(mut rest: RestArgsIter<'_, &SteelByteVector>) -> Result<SteelVal> {
     let mut vector = vec![];
 
     while let Some(bytes) = rest.next().transpose()? {
-        let borrow = (&*bytes.vec).borrow();
+        let borrow = (&*bytes.vec).read();
         vector.extend(&*borrow);
     }
 
     Ok(SteelVal::ByteVector(SteelByteVector::new(vector)))
->>>>>>> c9acd4e9
 }
 
 /// Decodes a string from a bytevector containing valid UTF-8.
