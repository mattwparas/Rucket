--- conflicted
+++ resolved
@@ -170,13 +170,8 @@
 // is_multi_arity can also be localized to a specific kind of function
 impl ByteCodeLambda {
     pub fn new(
-<<<<<<< HEAD
-        id: usize,
+        id: u32,
         body_exp: Shared<[DenseInstruction]>,
-=======
-        id: u32,
-        body_exp: Rc<[DenseInstruction]>,
->>>>>>> c057a362
         arity: usize,
         is_multi_arity: bool,
         captures: Vec<SteelVal>,
