use std::fs::File;
use std::fs::OpenOptions;
use std::io;
use std::io::prelude::*;
use std::io::Cursor;
use std::io::Stderr;
use std::io::{BufReader, BufWriter, Stdin, Stdout};
use std::process::ChildStderr;
use std::process::ChildStdin;
use std::process::ChildStdout;
use std::sync::Arc;
use std::sync::Mutex;

// use serr::{SErr, SResult};
// use utils::chars::Chars;
// use utils::{new_rc_ref_cell, RcRefCell};

<<<<<<< HEAD
use crate::gc::shared::ShareableMut;
use crate::gc::Gc;
use crate::gc::GcMut;
use crate::rerrs;
=======
>>>>>>> c057a362
use crate::rvals::Result;

// use crate::rvals::{new_rc_ref_cell, RcRefSteelVal};

use std::cell::RefCell;
use std::rc::Rc;

// pub<T> type RcRefCell: Rc<RcRefCell<T>>;

pub type RcRefCell<T> = Rc<RefCell<T>>;
pub fn new_rc_ref_cell<T>(x: T) -> RcRefCell<T> {
    Rc::new(RefCell::new(x))
}

thread_local! {
    // TODO: This needs to be per engine, not global, and functions should accept the port they use
    // Probably by boxing up the port that gets used
    pub static DEFAULT_OUTPUT_PORT: GcMut<SteelPort> = Gc::new_mut(SteelPort { port: Gc::new_mut(SteelPortRepr::StdOutput(io::stdout())) } );
    pub static CAPTURED_OUTPUT_PORT: GcMut<BufWriter<Vec<u8>>> = Gc::new_mut(BufWriter::new(Vec::new()));
}

#[derive(Debug, Clone)]
pub struct SteelPort {
    pub(crate) port: GcMut<SteelPortRepr>,
}

// #[derive(Debug)]
pub enum SteelPortRepr {
    FileInput(String, BufReader<File>),
    FileOutput(String, BufWriter<File>),
    StdInput(Stdin),
    StdOutput(Stdout),
    StdError(Stderr),
    ChildStdOutput(BufReader<ChildStdout>),
    ChildStdError(BufReader<ChildStderr>),
    ChildStdInput(BufWriter<ChildStdin>),
    StringInput(Cursor<Vec<u8>>),
    StringOutput(Vec<u8>),
    DynWriter(Arc<Mutex<dyn Write + Send + Sync>>),
    // DynReader(Box<dyn Read>),
    Closed,
}

impl std::fmt::Debug for SteelPortRepr {
    fn fmt(&self, f: &mut std::fmt::Formatter<'_>) -> std::fmt::Result {
        match self {
            SteelPortRepr::FileInput(name, w) => {
                f.debug_tuple("FileInput").field(name).field(w).finish()
            }
            SteelPortRepr::FileOutput(name, w) => {
                f.debug_tuple("FileOutput").field(name).field(w).finish()
            }
            SteelPortRepr::StdInput(s) => f.debug_tuple("StdInput").field(s).finish(),
            SteelPortRepr::StdOutput(s) => f.debug_tuple("StdOutput").field(s).finish(),
            SteelPortRepr::StdError(s) => f.debug_tuple("StdError").field(s).finish(),
            SteelPortRepr::ChildStdOutput(s) => f.debug_tuple("ChildStdOutput").field(s).finish(),
            SteelPortRepr::ChildStdError(s) => f.debug_tuple("ChildStdError").field(s).finish(),
            SteelPortRepr::ChildStdInput(s) => f.debug_tuple("ChildStdInput").field(s).finish(),
            SteelPortRepr::StringInput(s) => f.debug_tuple("StringInput").field(s).finish(),
            SteelPortRepr::StringOutput(s) => f.debug_tuple("StringOutput").field(s).finish(),
            SteelPortRepr::DynWriter(_) => f.debug_tuple("DynWriter").field(&"#<opaque>").finish(),
            SteelPortRepr::Closed => f.debug_tuple("Closed").finish(),
        }
    }
}

pub enum SendablePort {
    StdInput(Stdin),
    StdOutput(Stdout),
    StdError(Stderr),
    BoxDynWriter(Arc<Mutex<dyn Write + Send + Sync>>),
    Closed,
}

impl SendablePort {
    fn from_port_repr(value: &SteelPortRepr) -> Result<SendablePort> {
        match value {
            SteelPortRepr::StdInput(_) => Ok(SendablePort::StdInput(io::stdin())),
            SteelPortRepr::StdOutput(_) => Ok(SendablePort::StdOutput(io::stdout())),
            SteelPortRepr::StdError(_) => Ok(SendablePort::StdError(io::stderr())),
            SteelPortRepr::Closed => Ok(SendablePort::Closed),
            _ => {
                stop!(Generic => "Unable to send port across threads: {:?}", value)
            }
        }
    }

    pub fn from_port(value: SteelPort) -> Result<SendablePort> {
        Self::from_port_repr(&value.port.read())
    }
}

impl SteelPort {
    pub fn from_sendable_port(value: SendablePort) -> Self {
        match value {
            SendablePort::StdInput(s) => SteelPort {
                port: Gc::new_mut(SteelPortRepr::StdInput(s)),
            },
            SendablePort::StdOutput(s) => SteelPort {
                port: Gc::new_mut(SteelPortRepr::StdOutput(s)),
            },
            SendablePort::StdError(s) => SteelPort {
                port: new_rc_ref_cell(SteelPortRepr::StdError(s)),
            },
            SendablePort::Closed => SteelPort {
                port: Gc::new_mut(SteelPortRepr::Closed),
            },
            SendablePort::BoxDynWriter(w) => SteelPort {
                port: Gc::new_mut(SteelPortRepr::DynWriter(w)),
            },
        }
    }
}

// TODO: Probably replace this with dynamic dispatch over writers?
// #[derive(Debug, Clone)]
// pub enum SteelPort {
//     FileInput(String, RcRefCell<BufReader<File>>),
//     FileOutput(String, RcRefCell<BufWriter<File>>),
//     StdInput(RcRefCell<Stdin>),
//     StdOutput(RcRefCell<Stdout>),
//     ChildStdOutput(RcRefCell<BufReader<ChildStdout>>),
//     ChildStdInput(RcRefCell<BufWriter<ChildStdin>>),
//     // StringInput(RcRefCell<BufReader<&[u8]>>),
//     StringOutput(RcRefCell<BufWriter<Vec<u8>>>),
//     // DynWriter(Rc<RefCell<Box<dyn Write>>>),
//     // DynReader(Rc<RefCell<Box<dyn Read>>>),
//     Closed,
// }

#[macro_export]
macro_rules! port_read_str_fn(
    ($br: ident, $fn: ident) => {{
        let mut result = String::new();
        let size = $br.$fn(&mut result)?;
        Ok((size, result))
    }};
);

impl SteelPortRepr {
    pub fn read_line(&mut self) -> Result<(usize, String)> {
        match self {
            SteelPortRepr::FileInput(_, br) => port_read_str_fn!(br, read_line),
            SteelPortRepr::StdInput(br) => port_read_str_fn!(br, read_line),
            SteelPortRepr::StringInput(s) => port_read_str_fn!(s, read_line),

            SteelPortRepr::ChildStdOutput(br) => {
                port_read_str_fn!(br, read_line)
            }

            // SteelPort::ChildStdOutput(br) => port_read_str_fn!(br, read_line),
            // FIXME: fix this and the functions below
            _x => stop!(Generic => "read-line"),
        }
    }

    pub fn flush(&mut self) -> Result<()> {
        match self {
            SteelPortRepr::FileOutput(_, s) => Ok(s.flush()?),
            SteelPortRepr::StdOutput(s) => Ok(s.flush()?),
            SteelPortRepr::ChildStdInput(s) => Ok(s.flush()?),
            SteelPortRepr::StringOutput(s) => Ok(s.flush()?),
            SteelPortRepr::DynWriter(s) => Ok(s.lock().unwrap().flush()?),
            SteelPortRepr::Closed => Ok(()),
            _ => stop!(TypeMismatch => "expected an output port, found: {:?}", self),
        }
    }

    pub fn read_all_str(&mut self) -> Result<(usize, String)> {
        match self {
            SteelPortRepr::FileInput(_, br) => port_read_str_fn!(br, read_to_string),
            SteelPortRepr::StdInput(br) => port_read_str_fn!(br, read_to_string),
            SteelPortRepr::ChildStdOutput(br) => port_read_str_fn!(br, read_to_string),
            SteelPortRepr::ChildStdError(br) => port_read_str_fn!(br, read_to_string),
            _x => stop!(Generic => "read-all-str"),
        }
    }

    pub fn read_char(&mut self) -> Result<Option<char>> {
        let mut buf = [0; 4];

        for i in 0..4 {
            let result = self.read_byte()?;

            let b = match result {
                Some(b) => b,
                None => {
                    if i == 0 {
                        return Ok(None);
                    } else {
                        stop!(ConversionError => "unable to decode character, found {:?}", &buf[0..=i]);
                    }
                }
            };

            buf[i] = b;

            match std::str::from_utf8(&buf[0..=i]) {
                Ok(s) => return Ok(s.chars().next()),
                Err(err) if err.error_len().is_some() => {
                    stop!(ConversionError => "unable to decode character, found {:?}", &buf[0..=i]);
                }
                _ => {}
            }
        }

        stop!(ConversionError => "unable to decode character, found {:?}", buf);
    }

    pub fn read_byte(&mut self) -> Result<Option<u8>> {
        let mut byte = [0];

        let result = match self {
            SteelPortRepr::FileInput(_, reader) => reader.read_exact(&mut byte),
            SteelPortRepr::StdInput(stdin) => stdin.read_exact(&mut byte),
            SteelPortRepr::ChildStdOutput(output) => output.read_exact(&mut byte),
            SteelPortRepr::ChildStdError(output) => output.read_exact(&mut byte),
            SteelPortRepr::StringInput(reader) => reader.read_exact(&mut byte),
            SteelPortRepr::FileOutput(_, _)
            | SteelPortRepr::StdOutput(_)
            | SteelPortRepr::StdError(_)
            | SteelPortRepr::ChildStdInput(_)
            | SteelPortRepr::StringOutput(_)
            | SteelPortRepr::DynWriter(_) => stop!(ContractViolation => "expected input-port?"),
            SteelPortRepr::Closed => return Ok(None),
        };

        if let Err(err) = result {
            if err.kind() == io::ErrorKind::UnexpectedEof {
                return Ok(None);
            }

            return Err(err.into());
        }

        Ok(Some(byte[0]))
    }

    pub fn peek_byte(&mut self) -> Result<Option<u8>> {
        let mut buf = [0];

        let result = self.peek(&mut buf)?;

        if result == 0 {
            Ok(None)
        } else {
            Ok(Some(buf[0]))
        }
    }

    // This would not work for `peek_char`, since a `BufRead` will not work for this purpose.
    // We need a way to force-fill the internal buffer up to 4 bytes. `fill_buf()` only tries to
    // fill _if_ the internal buffer is empty, and without any guarantees of returned size.
    fn peek(&mut self, buf: &mut [u8]) -> Result<usize> {
        let copy = |src: &[u8]| {
            let len = src.len().min(buf.len());

            buf.copy_from_slice(&src[0..len]);

            len
        };

        let result = match self {
            SteelPortRepr::FileInput(_, reader) => reader.fill_buf().map(copy),
            SteelPortRepr::StdInput(stdin) => {
                let mut lock = stdin.lock();
                lock.fill_buf().map(copy)
            }
            SteelPortRepr::ChildStdOutput(output) => output.fill_buf().map(copy),
            SteelPortRepr::ChildStdError(output) => output.fill_buf().map(copy),
            SteelPortRepr::StringInput(reader) => reader.fill_buf().map(copy),
            SteelPortRepr::FileOutput(_, _)
            | SteelPortRepr::StdOutput(_)
            | SteelPortRepr::StdError(_)
            | SteelPortRepr::ChildStdInput(_)
            | SteelPortRepr::StringOutput(_)
            | SteelPortRepr::DynWriter(_) => stop!(ContractViolation => "expected input-port?"),
            SteelPortRepr::Closed => return Ok(0),
        }?;

        Ok(result)
    }

    pub fn write_char(&mut self, c: char) -> Result<()> {
        let mut buf = [0; 4];

        let s = c.encode_utf8(&mut buf);

        let _ = self.write(s.as_bytes())?;

        Ok(())
    }

    pub fn write_string_line(&mut self, string: &str) -> Result<()> {
        let _ = self.write(string.as_bytes())?;
        let _ = self.write(b"\n")?;

        Ok(())
    }

    pub fn is_input(&self) -> bool {
        matches!(
            self,
            SteelPortRepr::FileInput(_, _)
                | SteelPortRepr::StdInput(_)
                | SteelPortRepr::ChildStdOutput(_)
                | SteelPortRepr::ChildStdError(_)
                | SteelPortRepr::StringInput(_)
        )
    }

    pub fn is_output(&self) -> bool {
        matches!(
            self,
            SteelPortRepr::FileOutput(_, _)
                | SteelPortRepr::StdOutput(_)
                | SteelPortRepr::StdError(_)
                | SteelPortRepr::DynWriter(_)
                | SteelPortRepr::ChildStdInput(_)
                | SteelPortRepr::StringOutput(_)
        )
    }

    pub fn get_output(&self) -> Result<Option<Vec<u8>>> {
        let buf: &Vec<u8> = if let SteelPortRepr::StringOutput(s) = self {
            s
        } else {
            return Ok(None);
        };

        Ok(Some(buf.clone()))
    }

    pub fn close_output_port(&mut self) -> Result<()> {
        if self.is_output() {
            *self = SteelPortRepr::Closed;
            Ok(())
        } else {
            stop!(TypeMismatch => "close-output-port expects an output port, found: {:?}", self)
        }
    }

    pub fn write(&mut self, buf: &[u8]) -> Result<usize> {
        macro_rules! write_and_flush(
            ($br: expr) => {{
                let result = $br.write(buf)?;
                $br.flush()?;
                result
            }};
        );

        let result = match self {
            SteelPortRepr::FileOutput(_, writer) => write_and_flush![writer],
            SteelPortRepr::StdOutput(writer) => write_and_flush![writer],
            SteelPortRepr::StdError(writer) => write_and_flush![writer],
            SteelPortRepr::ChildStdInput(writer) => write_and_flush![writer],
            SteelPortRepr::StringOutput(writer) => write_and_flush![writer],
            SteelPortRepr::DynWriter(writer) => write_and_flush![writer.lock().unwrap()],
            SteelPortRepr::FileInput(_, _)
            | SteelPortRepr::StdInput(_)
            | SteelPortRepr::ChildStdOutput(_)
            | SteelPortRepr::ChildStdError(_)
            | SteelPortRepr::StringInput(_) => stop!(ContractViolation => "expected output-port?"),
            SteelPortRepr::Closed => stop!(Io => "port is closed"),
        };

        Ok(result)
    }
}

impl SteelPort {
    pub fn new_textual_file_input(path: &str) -> Result<SteelPort> {
        let file = OpenOptions::new().read(true).open(path)?;

        Ok(SteelPort {
            port: Gc::new_mut(SteelPortRepr::FileInput(
                path.to_string(),
                BufReader::new(file),
            )),
        })
    }

    pub fn new_textual_file_output(path: &str) -> Result<SteelPort> {
        let file = OpenOptions::new()
            .truncate(true)
            .write(true)
            .create(true)
            .open(path)?;

        Ok(SteelPort {
            port: Gc::new_mut(SteelPortRepr::FileOutput(
                path.to_string(),
                BufWriter::new(file),
            )),
        })
    }

    pub fn new_input_port_string(string: String) -> SteelPort {
        SteelPort {
<<<<<<< HEAD
            port: Gc::new_mut(SteelPortRepr::StringInput(BufReader::new(Cursor::new(
                string.into_bytes(),
            )))),
=======
            port: new_rc_ref_cell(SteelPortRepr::StringInput(Cursor::new(string.into_bytes()))),
>>>>>>> c057a362
        }
    }

    pub fn new_input_port_bytevector(vec: Vec<u8>) -> SteelPort {
        SteelPort {
<<<<<<< HEAD
            port: Gc::new_mut(SteelPortRepr::StringOutput(BufWriter::new(Vec::new()))),
=======
            port: new_rc_ref_cell(SteelPortRepr::StringInput(Cursor::new(vec))),
        }
    }

    pub fn new_output_port_string() -> SteelPort {
        SteelPort {
            port: new_rc_ref_cell(SteelPortRepr::StringOutput(Vec::new())),
>>>>>>> c057a362
        }
    }

    //
    // Read functions
    //
    pub fn read_line(&self) -> Result<(usize, String)> {
        self.port.write().read_line()
    }

    // TODO: Implement the rest of the flush methods
    pub fn flush(&self) -> Result<()> {
        self.port.write().flush()
    }

    pub fn read_all_str(&self) -> Result<(usize, String)> {
        self.port.write().read_all_str()
    }

<<<<<<< HEAD
    pub fn read_char(&self) -> Result<(usize, char)> {
        self.port.write().read_char()
    }

    pub fn write_char(&self, c: char) -> Result<()> {
        self.port.write().write_char(c)
=======
    pub fn read_char(&self) -> Result<Option<char>> {
        self.port.borrow_mut().read_char()
    }

    pub fn read_byte(&self) -> Result<Option<u8>> {
        self.port.borrow_mut().read_byte()
    }

    pub fn peek_byte(&self) -> Result<Option<u8>> {
        self.port.borrow_mut().peek_byte()
>>>>>>> c057a362
    }

    //
    // Write functions
    //
<<<<<<< HEAD
    pub fn write_string(&self, string: &str) -> Result<()> {
        self.port.write().write_string(string)
=======
    pub fn write_char(&self, c: char) -> Result<()> {
        self.port.borrow_mut().write_char(c)
    }

    pub fn write(&self, buf: &[u8]) -> Result<()> {
        let _ = self.port.borrow_mut().write(buf)?;

        Ok(())
>>>>>>> c057a362
    }

    pub fn write_string_line(&self, string: &str) -> Result<()> {
        self.port.write().write_string_line(string)
    }

    //
    // Checks
    //
    pub fn is_input(&self) -> bool {
        self.port.read().is_input()
    }

    pub fn is_output(&self) -> bool {
        self.port.read().is_output()
    }

<<<<<<< HEAD
    pub fn is_textual(&self) -> bool {
        self.port.read().is_textual()
    }

=======
>>>>>>> c057a362
    pub fn default_current_input_port() -> Self {
        SteelPort {
            port: Gc::new_mut(SteelPortRepr::StdInput(io::stdin())),
        }
    }

    pub fn default_current_output_port() -> Self {
        if cfg!(test) {
            // Write out to thread safe port
            SteelPort {
                port: Gc::new_mut(SteelPortRepr::DynWriter(Arc::new(Mutex::new(
                    BufWriter::new(Vec::new()),
                )))),
            }
        } else {
            SteelPort {
                port: Gc::new_mut(SteelPortRepr::StdOutput(io::stdout())),
            }
        }
    }

<<<<<<< HEAD
    pub fn get_output_string(&self) -> Result<String> {
        self.port.write().get_output_string()
=======
    pub fn default_current_error_port() -> Self {
        if cfg!(test) {
            // Write out to thread safe port
            SteelPort {
                port: new_rc_ref_cell(SteelPortRepr::DynWriter(Arc::new(Mutex::new(
                    BufWriter::new(Vec::new()),
                )))),
            }
        } else {
            SteelPort {
                port: new_rc_ref_cell(SteelPortRepr::StdError(io::stderr())),
            }
        }
    }

    pub fn get_output(&self) -> Result<Option<Vec<u8>>> {
        self.port.borrow().get_output()
>>>>>>> c057a362
    }

    pub fn close_output_port(&self) -> Result<()> {
        self.port.write().close_output_port()
    }
}<|MERGE_RESOLUTION|>--- conflicted
+++ resolved
@@ -15,13 +15,10 @@
 // use utils::chars::Chars;
 // use utils::{new_rc_ref_cell, RcRefCell};
 
-<<<<<<< HEAD
 use crate::gc::shared::ShareableMut;
 use crate::gc::Gc;
 use crate::gc::GcMut;
 use crate::rerrs;
-=======
->>>>>>> c057a362
 use crate::rvals::Result;
 
 // use crate::rvals::{new_rc_ref_cell, RcRefSteelVal};
@@ -124,7 +121,7 @@
                 port: Gc::new_mut(SteelPortRepr::StdOutput(s)),
             },
             SendablePort::StdError(s) => SteelPort {
-                port: new_rc_ref_cell(SteelPortRepr::StdError(s)),
+                port: Gc::new_mut(SteelPortRepr::StdError(s)),
             },
             SendablePort::Closed => SteelPort {
                 port: Gc::new_mut(SteelPortRepr::Closed),
@@ -421,29 +418,19 @@
 
     pub fn new_input_port_string(string: String) -> SteelPort {
         SteelPort {
-<<<<<<< HEAD
-            port: Gc::new_mut(SteelPortRepr::StringInput(BufReader::new(Cursor::new(
-                string.into_bytes(),
-            )))),
-=======
-            port: new_rc_ref_cell(SteelPortRepr::StringInput(Cursor::new(string.into_bytes()))),
->>>>>>> c057a362
+            port: Gc::new_mut(SteelPortRepr::StringInput(Cursor::new(string.into_bytes()))),
         }
     }
 
     pub fn new_input_port_bytevector(vec: Vec<u8>) -> SteelPort {
         SteelPort {
-<<<<<<< HEAD
-            port: Gc::new_mut(SteelPortRepr::StringOutput(BufWriter::new(Vec::new()))),
-=======
-            port: new_rc_ref_cell(SteelPortRepr::StringInput(Cursor::new(vec))),
+            port: Gc::new_mut(SteelPortRepr::StringInput(Cursor::new(vec))),
         }
     }
 
     pub fn new_output_port_string() -> SteelPort {
         SteelPort {
-            port: new_rc_ref_cell(SteelPortRepr::StringOutput(Vec::new())),
->>>>>>> c057a362
+            port: Gc::new_mut(SteelPortRepr::StringOutput(Vec::new())),
         }
     }
 
@@ -463,43 +450,29 @@
         self.port.write().read_all_str()
     }
 
-<<<<<<< HEAD
-    pub fn read_char(&self) -> Result<(usize, char)> {
+    pub fn read_char(&self) -> Result<Option<char>> {
         self.port.write().read_char()
     }
 
-    pub fn write_char(&self, c: char) -> Result<()> {
-        self.port.write().write_char(c)
-=======
-    pub fn read_char(&self) -> Result<Option<char>> {
-        self.port.borrow_mut().read_char()
-    }
-
     pub fn read_byte(&self) -> Result<Option<u8>> {
-        self.port.borrow_mut().read_byte()
+        self.port.write().read_byte()
     }
 
     pub fn peek_byte(&self) -> Result<Option<u8>> {
-        self.port.borrow_mut().peek_byte()
->>>>>>> c057a362
+        self.port.write().peek_byte()
     }
 
     //
     // Write functions
     //
-<<<<<<< HEAD
-    pub fn write_string(&self, string: &str) -> Result<()> {
-        self.port.write().write_string(string)
-=======
     pub fn write_char(&self, c: char) -> Result<()> {
-        self.port.borrow_mut().write_char(c)
+        self.port.write().write_char(c)
     }
 
     pub fn write(&self, buf: &[u8]) -> Result<()> {
-        let _ = self.port.borrow_mut().write(buf)?;
+        let _ = self.port.write().write(buf)?;
 
         Ok(())
->>>>>>> c057a362
     }
 
     pub fn write_string_line(&self, string: &str) -> Result<()> {
@@ -517,13 +490,6 @@
         self.port.read().is_output()
     }
 
-<<<<<<< HEAD
-    pub fn is_textual(&self) -> bool {
-        self.port.read().is_textual()
-    }
-
-=======
->>>>>>> c057a362
     pub fn default_current_input_port() -> Self {
         SteelPort {
             port: Gc::new_mut(SteelPortRepr::StdInput(io::stdin())),
@@ -545,28 +511,23 @@
         }
     }
 
-<<<<<<< HEAD
-    pub fn get_output_string(&self) -> Result<String> {
-        self.port.write().get_output_string()
-=======
     pub fn default_current_error_port() -> Self {
         if cfg!(test) {
             // Write out to thread safe port
             SteelPort {
-                port: new_rc_ref_cell(SteelPortRepr::DynWriter(Arc::new(Mutex::new(
+                port: Gc::new_mut(SteelPortRepr::DynWriter(Arc::new(Mutex::new(
                     BufWriter::new(Vec::new()),
                 )))),
             }
         } else {
             SteelPort {
-                port: new_rc_ref_cell(SteelPortRepr::StdError(io::stderr())),
+                port: Gc::new_mut(SteelPortRepr::StdError(io::stderr())),
             }
         }
     }
 
     pub fn get_output(&self) -> Result<Option<Vec<u8>>> {
-        self.port.borrow().get_output()
->>>>>>> c057a362
+        self.port.write().get_output()
     }
 
     pub fn close_output_port(&self) -> Result<()> {
