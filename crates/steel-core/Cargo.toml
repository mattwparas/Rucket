[package]
name = "steel-core"
# version = "0.4.0"
version.workspace = true
authors = ["mattwparas <matthewparas2020@u.northwestern.edu>"]
edition = "2021"
license = "MIT OR Apache-2.0"
repository = "https://github.com/mattwparas/steel"
description = "Core compiler and VM implementation for steel"


[lib]
name = "steel"

# See more keys and their definitions at https://doc.rust-lang.org/cargo/reference/manifest.html
[dependencies]
im-rc = "15.1.0"
codespan-reporting = "0.11.1"
log = "0.4.17"

futures-executor = "0.3.28"
futures-util = "0.3.28"
futures-task = "0.3.28"

serde_json = "1.0.108"
serde = { version = "1.0.193", features = ["derive", "rc"] }
serde_derive = "1.0.193"
bincode = "1.3.3"
pretty = "0.12.1"
im-lists = "0.8.1"
strsim = "0.11.0"
quickscope = "0.2.0"

lasso = { git = "https://github.com/kixiron/lasso/", features = ["multi-threaded", "serialize"] }

once_cell = "1.18.0"
fxhash = "0.2.1"
steel-gen = { path = "../steel-gen", version = "0.2.0" }
steel-parser = { path = "../steel-parser", version = "0.6.0" }
steel-derive = { path = "../steel-derive", version = "0.5.0" }
cargo-steel-lib = { path = "../cargo-steel-lib", version = "0.1.0", optional = true }
chrono = { version = "0.4.23", default-features = false, features = ["std", "clock"] }
dirs = "5.0.1"
weak-table = "0.3.2"
# TODO: Consider whether rand needs to be here
rand = "0.8.5"
# TODO: Consider only depending on the sub crate
num = "0.4.0"
radix_fmt = "1.0.0"

# For structs
smallvec = { version = "1.10.0" }

# Pretty printing documentation
termimad = { version = "0.21.0", optional = true }

# FFI for dylibs
abi_stable = { version = "0.11.2", optional = true }
async-ffi = { version = "0.5.0", features = ["abi_stable"], optional = true }
# Cranelift JIT
cranelift = { version = "0.84.0", optional = true }
cranelift-module = { version = "0.84.0", optional = true }
cranelift-jit = { version = "0.84.0", optional = true }

anyhow = { version = "1", optional = true }

stacker = { version = "0.1.15", optional = true }

<<<<<<< HEAD
# Sync feature
im = { version = "15.1.0", optional = true }

parking_lot = { version = "0.12" }

=======
bigdecimal = "0.4.5"

[target.'cfg(target_arch = "wasm32")'.dependencies]
getrandom = { version = "*", features = ["js"] }
>>>>>>> c057a362

[target.'cfg(not(target_arch = "wasm32"))'.dependencies]
which = { version = "4.4.0" }
home = "0.5.9"

[dev-dependencies]
proptest = "1.1.0"
criterion = "0.5.1"
env_logger = "0.10.0"

[build-dependencies]
steel-gen = { path = "../steel-gen", version = "0.2.0" }

[features]
# TODO: Deprecate the modules feature flag, it no longer does anything
default = ["modules"]
modules = []
jit = ["dep:cranelift", "dep:cranelift-module", "dep:cranelift-jit"]
dynamic = []
profiling = []
unsafe-internals = []
anyhow = ["dep:anyhow"]
dylibs = ["dep:abi_stable", "dep:async-ffi"]
markdown = ["dep:termimad"]
smallvec = []
without-drop-protection = []
stacker = ["dep:stacker"]
dylib-build = ["dep:cargo-steel-lib"]
<<<<<<< HEAD
sync = ["dep:im"]
=======
interrupt = []
>>>>>>> c057a362


[[bench]]
name = "my_benchmark"
harness = false<|MERGE_RESOLUTION|>--- conflicted
+++ resolved
@@ -66,18 +66,15 @@
 
 stacker = { version = "0.1.15", optional = true }
 
-<<<<<<< HEAD
 # Sync feature
 im = { version = "15.1.0", optional = true }
 
 parking_lot = { version = "0.12" }
 
-=======
 bigdecimal = "0.4.5"
 
 [target.'cfg(target_arch = "wasm32")'.dependencies]
 getrandom = { version = "*", features = ["js"] }
->>>>>>> c057a362
 
 [target.'cfg(not(target_arch = "wasm32"))'.dependencies]
 which = { version = "4.4.0" }
@@ -106,11 +103,8 @@
 without-drop-protection = []
 stacker = ["dep:stacker"]
 dylib-build = ["dep:cargo-steel-lib"]
-<<<<<<< HEAD
 sync = ["dep:im"]
-=======
 interrupt = []
->>>>>>> c057a362
 
 
 [[bench]]
